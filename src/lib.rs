--- conflicted
+++ resolved
@@ -78,7 +78,7 @@
 pub use scales::Value;
 
 use async_trait::async_trait;
-use core::fmt;
+use core::{fmt, any::Any};
 use meta::{Entry, Meta, Pallet, PalletMeta, Storage};
 use prelude::*;
 #[cfg(feature = "v14")]
@@ -126,18 +126,24 @@
         "_meta/registry" => Response::Registry(&meta.types),
         // "_chain/block"
         _ => {
+            println!("hello worl here");
             let (pallet, item_or_call, mut keys) = parse_uri(path).ok_or(Error::BadInput)?;
+            println!("{:?} {:?}", pallet, item_or_call);
             let pallet = meta
                 .pallet_by_name(&pallet)
                 .ok_or_else(|| Error::PalletNotFound)?;
-
+            
             if item_or_call == "_constants" {
                 let const_name = keys.pop().ok_or_else(|| Error::MissingConstantName)?;
                 let const_meta = pallet
                     .constants
                     .iter()
-                    .find(|c| c.name == const_name)
+                    .find(|c| {
+                        println!("name {:?} - {:?}", c.name, const_name);
+                        c.name == const_name
+                    })
                     .ok_or_else(|| Error::ConstantNotFound(const_name))?;
+
                 return Ok(Response::Value(Value::new(
                     const_meta.value.clone(),
                     const_meta.ty.id(),
@@ -145,10 +151,15 @@
                 )));
             }
 
-            if let Ok(key_res) = StorageKey::new(pallet, &item_or_call, &keys) {}
-            if let Some(tx_data) = maybe_tx_data {}
-
-            Response::Value(Value::new(vec![], 0, &meta.types))
+            if let Some(tx_data) = maybe_tx_data {
+                Response::Value(Value::new(vec![], 0, &meta.types))
+            } else if let Ok(key_res) = StorageKey::new(pallet, &item_or_call, &keys) {
+                println!("GOT HERE MY FRIEND");
+                let res = chain.query_storage(&key_res).await?;
+                Response::Value(Value::new(res, key_res.ty, &meta.types))
+            } else {
+                Response::Value(Value::new(vec![], 0, &meta.types))
+            }
         }
     })
 }
@@ -301,10 +312,15 @@
 impl StorageKey {
     pub fn new<T: AsRef<str>>(meta: &PalletMeta, item: &str, map_keys: &[T]) -> Result<Self> {
         let entry = meta
-            .storage()
-            .map(|s| s.entries().find(|e| e.name() == item))
+        .storage()
+        .map(|s| s.entries().find(|e| {
+            
+                println!("Storage.key {:?} -  {:?}", e.name, item);
+                e.name() == item
+            }))
             .flatten()
             .ok_or(Error::StorageKeyNotFound)?;
+
 
         let key = entry
             .key(meta.name(), map_keys)
@@ -315,10 +331,6 @@
             ty: entry.ty_id(),
         })
     }
-
-    pub fn ty_id(&self) -> u32 {
-        self.1
-    }
 }
 
 impl fmt::Display for StorageKey {
@@ -331,25 +343,4 @@
     fn as_ref(&self) -> &[u8] {
         self.key.as_ref()
     }
-<<<<<<< HEAD
-=======
-}
-
-fn to_camel(term: &str) -> String {
-    let dash_count = term.chars().filter(|c| *c == '-').count();
-    let mut result = String::with_capacity(term.len() - dash_count);
-    let mut at_new_word = true;
-
-    for c in term.chars().skip_while(|&c| c == '-') {
-        if c == '-' {
-            at_new_word = true;
-        } else if at_new_word {
-            result.push(c.to_ascii_uppercase());
-            at_new_word = false;
-        } else {
-            result.push(c);
-        }
-    }
-    result
->>>>>>> 2dba281e
 }